--- conflicted
+++ resolved
@@ -89,15 +89,12 @@
             return
         if len(config.telegram_receiver_ids()) == 0:
             logger.warning("No Telegram receivers configured - nobody will get notifications.")
-<<<<<<< HEAD
-    if len(config.target_urls()) == 0:
-=======
     if 'apprise' in notifiers \
             and not config.get('apprise', {}):
         logger.error("No apprise url configured. Starting like this would be pointless...")
         return
-    if not config.get('urls'):
->>>>>>> 60946471
+
+    if len(config.target_urls()) == 0:
         logger.error("No URLs configured. Starting like this would be pointless...")
         return
 
